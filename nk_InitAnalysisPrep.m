--- conflicted
+++ resolved
@@ -176,11 +176,7 @@
                     NM.analysis{A.analdim}.params.label.modeflag    = NM.modeflag; 
                     NM.analysis{A.analdim}.params.label.labelname   = NM.datadescriptor{1,1}.input_settings.label_edit;
                     NM.analysis{A.analdim}.params.label.altlabelflag = 0;
-<<<<<<< HEAD
-                    if isfield(NM.TrainParam, 'LABEL') && NM.TrainParam.LABEL.flag && strcmp(NM.TrainParam.LABEL.newmode, 'classification')
-=======
-                    if isfield(NM.TrainParam, 'LABEL') && isfield(NM.TrainParam.LABEL,'newmode') && strcmp(NM.TrainParam.LABEL.newmode, 'classification')
->>>>>>> 3352296e
+                    if isfield(NM.TrainParam, 'LABEL') && NM.TrainParam.LABEL.flag && isfield(NM.TrainParam.LABEL,'newmode') && strcmp(NM.TrainParam.LABEL.newmode, 'classification')
                         NM.analysis{A.analdim}.params.label.altgroupnames = NM.groupnames; 
                     end
                     
